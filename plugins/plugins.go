--- conflicted
+++ resolved
@@ -55,11 +55,8 @@
 			plugEntry.Init()
 			logger.Info(`[plugin-core] init a plugin success`, file.Name())
 			Plugins[subDir.Name()] = plugEntry
-<<<<<<< HEAD
-			logger.Info(`[plugin-core] finish load a plugin`, file.Name())
-=======
+
 			logger.Info("plugin loaded", subDir.Name())
->>>>>>> 8c2494a3
 			break
 		}
 	}
